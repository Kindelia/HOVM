fn main() {

<<<<<<< HEAD
    let cores = num_cpus::get();
    let tpcl2 = (cores as f64).log2().floor() as u32;
  
    println!("cargo:rerun-if-changed=src/hvm.c");
    println!("cargo:rerun-if-changed=src/hvm.cu");
  
    let mut build = cc::Build::new();
  
    // if with msvc
    if cfg!(target_env = "msvc") {
        build.flag("/experimental:c11atomics");
=======
  let cores = num_cpus::get();
  let tpcl2 = (cores as f64).log2().floor() as u32;

  println!("cargo:rerun-if-changed=src/hvm.c");
  println!("cargo:rerun-if-changed=src/hvm.cu");

  match cc::Build::new()
      .file("src/hvm.c")
      .opt_level(3)
      .warnings(false)
      .define("TPC_L2", &*tpcl2.to_string())
      .try_compile("hvm-c") {
    Ok(_) => println!("cargo:rustc-cfg=feature=\"c\""),
    Err(e) => {
      println!("cargo:warning=\x1b[1m\x1b[31mWARNING: Failed to compile hvm.c:\x1b[0m {}", e);
      println!("cargo:warning=Ignoring hvm.c and proceeding with build. \x1b[1mThe C runtime will not be available.\x1b[0m");
>>>>>>> 5e65c24a
    }
  
    match build
        .file("src/hvm.c")
        .opt_level(3)
        .std("c11")
        .warnings(false)
        .define("TPC_L2", &*tpcl2.to_string())
        .try_compile("hvm-c") {
      Ok(_) => println!("cargo:rustc-cfg=feature=\"c\""),
      Err(e) => {
        println!("cargo:warning=WARNING: Failed to compile hvm.c: {}", e);
        println!("cargo:warning=Ignoring hvm.c and proceeding with build. The C runtime will not be available.");
      }
    }
<<<<<<< HEAD
  
    // Builds hvm.cu
    if std::process::Command::new("nvcc").arg("--version").stdout(std::process::Stdio::null()).stderr(std::process::Stdio::null()).status().is_ok() {
    
      if let Ok(cuda_path) = std::env::var("CUDA_HOME") {
        println!("cargo:rustc-link-search=native={}/lib64", cuda_path);
      } else {
        println!("cargo:rustc-link-search=native=/usr/local/cuda/lib64");
      }
  
      cc::Build::new()
        .cuda(true)
        .file("src/hvm.cu")
        .compile("hvm-cu");
      println!("cargo:rustc-cfg=feature=\"cuda\"");
    }
    else {
      println!("cargo:warning=WARNING: CUDA compiler not found. HVM will not be able to run on GPU.");
    }
  
  }
=======

    cc::Build::new()
      .cuda(true)
      .file("src/hvm.cu")
      .compile("hvm-cu");
    println!("cargo:rustc-cfg=feature=\"cuda\"");
  }
  else {
    println!("cargo:warning=\x1b[1m\x1b[31mWARNING: CUDA compiler not found.\x1b[0m \x1b[1mHVM will not be able to run on GPU.\x1b[0m");
  }

}
>>>>>>> 5e65c24a
<|MERGE_RESOLUTION|>--- conflicted
+++ resolved
@@ -1,27 +1,21 @@
 fn main() {
 
-<<<<<<< HEAD
-    let cores = num_cpus::get();
-    let tpcl2 = (cores as f64).log2().floor() as u32;
-  
-    println!("cargo:rerun-if-changed=src/hvm.c");
-    println!("cargo:rerun-if-changed=src/hvm.cu");
-  
-    let mut build = cc::Build::new();
-  
-    // if with msvc
-    if cfg!(target_env = "msvc") {
-        build.flag("/experimental:c11atomics");
-=======
   let cores = num_cpus::get();
   let tpcl2 = (cores as f64).log2().floor() as u32;
 
   println!("cargo:rerun-if-changed=src/hvm.c");
   println!("cargo:rerun-if-changed=src/hvm.cu");
 
-  match cc::Build::new()
+  let mut build = cc::Build::new();
+  
+  if cfg!(target_env = "msvc") {
+    build.flag("/experimental:c11atomics");
+  }
+
+  match build
       .file("src/hvm.c")
       .opt_level(3)
+      .std("c11")
       .warnings(false)
       .define("TPC_L2", &*tpcl2.to_string())
       .try_compile("hvm-c") {
@@ -29,45 +23,17 @@
     Err(e) => {
       println!("cargo:warning=\x1b[1m\x1b[31mWARNING: Failed to compile hvm.c:\x1b[0m {}", e);
       println!("cargo:warning=Ignoring hvm.c and proceeding with build. \x1b[1mThe C runtime will not be available.\x1b[0m");
->>>>>>> 5e65c24a
     }
+  }
+
+  // Builds hvm.cu
+  if std::process::Command::new("nvcc").arg("--version").stdout(std::process::Stdio::null()).stderr(std::process::Stdio::null()).status().is_ok() {
   
-    match build
-        .file("src/hvm.c")
-        .opt_level(3)
-        .std("c11")
-        .warnings(false)
-        .define("TPC_L2", &*tpcl2.to_string())
-        .try_compile("hvm-c") {
-      Ok(_) => println!("cargo:rustc-cfg=feature=\"c\""),
-      Err(e) => {
-        println!("cargo:warning=WARNING: Failed to compile hvm.c: {}", e);
-        println!("cargo:warning=Ignoring hvm.c and proceeding with build. The C runtime will not be available.");
-      }
+    if let Ok(cuda_path) = std::env::var("CUDA_HOME") {
+      println!("cargo:rustc-link-search=native={}/lib64", cuda_path);
+    } else {
+      println!("cargo:rustc-link-search=native=/usr/local/cuda/lib64");
     }
-<<<<<<< HEAD
-  
-    // Builds hvm.cu
-    if std::process::Command::new("nvcc").arg("--version").stdout(std::process::Stdio::null()).stderr(std::process::Stdio::null()).status().is_ok() {
-    
-      if let Ok(cuda_path) = std::env::var("CUDA_HOME") {
-        println!("cargo:rustc-link-search=native={}/lib64", cuda_path);
-      } else {
-        println!("cargo:rustc-link-search=native=/usr/local/cuda/lib64");
-      }
-  
-      cc::Build::new()
-        .cuda(true)
-        .file("src/hvm.cu")
-        .compile("hvm-cu");
-      println!("cargo:rustc-cfg=feature=\"cuda\"");
-    }
-    else {
-      println!("cargo:warning=WARNING: CUDA compiler not found. HVM will not be able to run on GPU.");
-    }
-  
-  }
-=======
 
     cc::Build::new()
       .cuda(true)
@@ -79,5 +45,4 @@
     println!("cargo:warning=\x1b[1m\x1b[31mWARNING: CUDA compiler not found.\x1b[0m \x1b[1mHVM will not be able to run on GPU.\x1b[0m");
   }
 
-}
->>>>>>> 5e65c24a
+}