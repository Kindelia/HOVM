@fun = (?((@fun__C0 @fun__C1) a) a)

@fun__C0 = a
  & @loop ~ (65536 a)

@fun__C1 = ({a b} d)
  &! @fun ~ (a $([+] $(c d)))
  &! @fun ~ (b c)

@loop = (?((0 @loop__C0) a) a)

@loop__C0 = a
  & @loop ~ a

@main = a
<<<<<<< HEAD
  & @fun ~ (14 a)
=======
  & @fun ~ (10 a)
>>>>>>> 656c8811
<|MERGE_RESOLUTION|>--- conflicted
+++ resolved
@@ -13,8 +13,4 @@
   & @loop ~ a
 
 @main = a
-<<<<<<< HEAD
-  & @fun ~ (14 a)
-=======
-  & @fun ~ (10 a)
->>>>>>> 656c8811
+  & @fun ~ (10 a)