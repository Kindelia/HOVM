use crate::parser;
use std::fmt::{self, Write};

// Types
// =====

// Term
// ----

#[derive(Clone, Debug)]
pub enum Term {
  Var { name: String }, // TODO: add `global: bool`
  Dup { nam0: String, nam1: String, expr: BTerm, body: BTerm },
  Let { name: String, expr: BTerm, body: BTerm },
  Lam { name: String, body: BTerm },
  App { func: BTerm, argm: BTerm },
  Ctr { name: String, args: Vec<BTerm> },
  U32 { numb: u32 },
  Op2 { oper: Oper, val0: BTerm, val1: BTerm },
}

pub type BTerm = Box<Term>;

#[derive(Clone, Copy, Debug)]
pub enum Oper {
  Add,
  Sub,
  Mul,
  Div,
  Mod,
  And,
  Or,
  Xor,
  Shl,
  Shr,
  Lte,
  Ltn,
  Eql,
  Gte,
  Gtn,
  Neq,
}

// Rule
// ----

#[derive(Clone, Debug)]
pub struct Rule {
  pub lhs: BTerm,
  pub rhs: BTerm,
}

// File
// ----

pub struct File {
  pub rules: Vec<Rule>,
}

// Stringifier
// ===========

// Term
// ----

impl fmt::Display for Oper {
  fn fmt(&self, f: &mut fmt::Formatter<'_>) -> fmt::Result {
    write!(
      f,
      "{}",
      match self {
        Self::Add => "+",
        Self::Sub => "-",
        Self::Mul => "*",
        Self::Div => "/",
        Self::Mod => "%",
        Self::And => "&",
        Self::Or => "|",
        Self::Xor => "^",
        Self::Shl => "<<",
        Self::Shr => ">>",
        Self::Lte => "<=",
        Self::Ltn => "<",
        Self::Eql => "==",
        Self::Gte => ">=",
        Self::Gtn => ">",
        Self::Neq => "!=",
      }
    )
  }
}

impl fmt::Display for Term {
  fn fmt(&self, f: &mut fmt::Formatter<'_>) -> fmt::Result {
    /// returns if the resugaring succeeded
    fn lst_sugar(f: &mut fmt::Formatter<'_>, term: &Term) -> Result<bool, fmt::Error> {
      let mut buffer = String::new();
      let mut fst = true;
      let mut tm = term;
      while let Term::Ctr { name, args } = tm {
        if name == "Cons" && args.len() == 2 {
          if fst {
            fst = false;
            write!(buffer, "{}", args[0])?;
          } else {
            write!(buffer, ", {}", args[0])?;
          }
          tm = &args[1];
        } else if name == "Nil" && args.is_empty() {
          write!(f, "[{}]", buffer)?;
          return Ok(true);
        } else {
          break;
        }
      }
      Ok(false)
    }

    fn str_sugar(f: &mut fmt::Formatter<'_>, term: &Term) -> Result<bool, fmt::Error> {
      let mut buffer = String::new();
      let mut tm = term;
      while let Term::Ctr { name, args } = tm {
        if name == "StrCons" && args.len() == 2 {
          if let Term::U32 { numb } = &*args[0] {
            write!(buffer, "{}", char::try_from(*numb).map_err(|_| fmt::Error)?)?;
            tm = &args[1];
          } else {
            return Ok(false);
          }
        } else if name == "StrNil" && args.is_empty() {
          write!(f, "\"{}\"", buffer.escape_default())?;
          return Ok(true);
        } else {
          break;
        }
      }
      Ok(false)
    }

    match self {
      Self::Var { name } => write!(f, "{}", name),
      Self::Dup { nam0, nam1, expr, body } => {
        write!(f, "dup {} {} = {}; {}", nam0, nam1, expr, body)
      }
      Self::Let { name, expr, body } => write!(f, "let {} = {}; {}", name, expr, body),
      Self::Lam { name, body } => write!(f, "λ{} {}", name, body),
      Self::App { func, argm } => write!(f, "({} {})", func, argm),
      Self::Ctr { name, args } => {
        // Ctr sugars
        let sugars = [str_sugar, lst_sugar];
        for sugar in sugars {
          if sugar(f, self)? {
            return Ok(());
          }
        }

        write!(f, "({}{})", name, args.iter().map(|x| format!(" {}", x)).collect::<String>())
      }
      Self::U32 { numb } => write!(f, "{}", numb),
      Self::Op2 { oper, val0, val1 } => write!(f, "({} {} {})", oper, val0, val1),
    }
  }
}

// Rule
// ----

impl fmt::Display for Rule {
  fn fmt(&self, f: &mut fmt::Formatter<'_>) -> fmt::Result {
    write!(f, "{} = {}", self.lhs, self.rhs)
  }
}

// File
// ----

impl fmt::Display for File {
  fn fmt(&self, f: &mut fmt::Formatter<'_>) -> fmt::Result {
    write!(
      f,
      "{}",
      self.rules.iter().map(|rule| format!("{}", rule)).collect::<Vec<String>>().join("\n")
    )
  }
}

// Parser
// ======

pub fn parse_let(state: parser::State) -> parser::Answer<Option<BTerm>> {
  return parser::guard(
    parser::text_parser("let "),
    Box::new(|state| {
      let (state, _) = parser::consume("let ", state)?;
      let (state, name) = parser::name1(state)?;
      let (state, _) = parser::consume("=", state)?;
      let (state, expr) = parse_term(state)?;
      let (state, _) = parser::text(";", state)?;
      let (state, body) = parse_term(state)?;
      Ok((state, Box::new(Term::Let { name, expr, body })))
    }),
    state,
  );
}

pub fn parse_dup(state: parser::State) -> parser::Answer<Option<BTerm>> {
  return parser::guard(
    parser::text_parser("dup "),
    Box::new(|state| {
      let (state, _) = parser::consume("dup ", state)?;
      let (state, nam0) = parser::name1(state)?;
      let (state, nam1) = parser::name1(state)?;
      let (state, _) = parser::consume("=", state)?;
      let (state, expr) = parse_term(state)?;
      let (state, _) = parser::text(";", state)?;
      let (state, body) = parse_term(state)?;
      Ok((state, Box::new(Term::Dup { nam0, nam1, expr, body })))
    }),
    state,
  );
}

pub fn parse_lam(state: parser::State) -> parser::Answer<Option<BTerm>> {
  let parse_symbol =
    |x| parser::parser_or(&[parser::text_parser("λ"), parser::text_parser("@")], x);
  parser::guard(
    Box::new(parse_symbol),
    Box::new(move |state| {
      let (state, _) = parse_symbol(state)?;
      let (state, name) = parser::name(state)?;
      let (state, body) = parse_term(state)?;
      Ok((state, Box::new(Term::Lam { name, body })))
    }),
    state,
  )
}

pub fn parse_app(state: parser::State) -> parser::Answer<Option<BTerm>> {
  return parser::guard(
    parser::text_parser("("),
    Box::new(|state| {
      parser::list(
        parser::text_parser("("),
        parser::text_parser(""),
        parser::text_parser(")"),
        Box::new(parse_term),
        Box::new(|args| {
          if !args.is_empty() {
            args.into_iter().reduce(|a, b| Box::new(Term::App { func: a, argm: b })).unwrap()
          } else {
            Box::new(Term::U32 { numb: 0 })
          }
        }),
        state,
      )
    }),
    state,
  );
}

pub fn parse_ctr(state: parser::State) -> parser::Answer<Option<BTerm>> {
  parser::guard(
    Box::new(|state| {
      let (state, _) = parser::text("(", state)?;
      let (state, head) = parser::get_char(state)?;
      Ok((state, ('A'..='Z').contains(&head)))
    }),
    Box::new(|state| {
      let (state, open) = parser::text("(", state)?;
      let (state, name) = parser::name1(state)?;
      let (state, args) = if open {
        parser::until(parser::text_parser(")"), Box::new(parse_term), state)?
      } else {
        (state, Vec::new())
      };
      Ok((state, Box::new(Term::Ctr { name, args })))
    }),
    state,
  )
}

pub fn parse_u32(state: parser::State) -> parser::Answer<Option<BTerm>> {
  parser::guard(
    Box::new(|state| {
      let (state, head) = parser::get_char(state)?;
      Ok((state, ('0'..='9').contains(&head)))
    }),
    Box::new(|state| {
      let (state, numb) = parser::name1(state)?;
      if !numb.is_empty() {
        Ok((state, Box::new(Term::U32 { numb: numb.parse::<u32>().unwrap() })))
      } else {
        Ok((state, Box::new(Term::U32 { numb: 0 })))
      }
    }),
    state,
  )
}

pub fn parse_op2(state: parser::State) -> parser::Answer<Option<BTerm>> {
  fn is_op_char(chr: char) -> bool {
    matches!(chr, '+' | '-' | '*' | '/' | '%' | '&' | '|' | '^' | '<' | '>' | '=' | '!')
  }
  fn parse_oper(state: parser::State) -> parser::Answer<Oper> {
    fn op<'a>(symbol: &'static str, oper: Oper) -> parser::Parser<'a, Option<Oper>> {
      Box::new(move |state| {
        let (state, done) = parser::text(symbol, state)?;
        Ok((state, if done { Some(oper) } else { None }))
      })
    }
    parser::grammar(
      "Oper",
      &[
        op("+", Oper::Add),
        op("-", Oper::Sub),
        op("*", Oper::Mul),
        op("/", Oper::Div),
        op("%", Oper::Mod),
        op("&", Oper::And),
        op("|", Oper::Or),
        op("^", Oper::Xor),
        op("<<", Oper::Shl),
        op(">>", Oper::Shr),
        op("<=", Oper::Lte),
        op("<", Oper::Ltn),
        op("==", Oper::Eql),
        op(">=", Oper::Gte),
        op(">", Oper::Gtn),
        op("!=", Oper::Neq),
      ],
      state,
    )
  }
  parser::guard(
    Box::new(|state| {
      let (state, open) = parser::text("(", state)?;
      let (state, head) = parser::get_char(state)?;
      Ok((state, open && is_op_char(head)))
    }),
    Box::new(|state| {
      let (state, _) = parser::text("(", state)?;
      let (state, oper) = parse_oper(state)?;
      let (state, val0) = parse_term(state)?;
      let (state, val1) = parse_term(state)?;
      let (state, _) = parser::text(")", state)?;
      Ok((state, Box::new(Term::Op2 { oper, val0, val1 })))
    }),
    state,
  )
}

pub fn parse_var(state: parser::State) -> parser::Answer<Option<BTerm>> {
  parser::guard(
    Box::new(|state| {
      let (state, head) = parser::get_char(state)?;
      Ok((state, ('a'..='z').contains(&head) || head == '_' || head == '$'))
    }),
    Box::new(|state| {
      let (state, name) = parser::name(state)?;
      Ok((state, Box::new(Term::Var { name })))
    }),
    state,
  )
}

pub fn parse_chr_sugar(state: parser::State) -> parser::Answer<Option<BTerm>> {
  parser::guard(
    Box::new(|state| {
      let (state, head) = parser::get_char(state)?;
      Ok((state, head == '\''))
    }),
    Box::new(|state| {
      let (state, _) = parser::text("'", state)?;
      if let Some(c) = parser::head(state) {
        let state = parser::tail(state);
        let (state, _) = parser::text("'", state)?;
        Ok((state, Box::new(Term::U32 { numb: c as u32 })))
      } else {
        parser::expected("character", 1, state)
      }
    }),
    state,
  )
}

// TODO: unicode escape/support
pub fn parse_str_sugar(state: parser::State) -> parser::Answer<Option<BTerm>> {
  parser::guard(
    Box::new(|state| {
      let (state, head) = parser::get_char(state)?;
      Ok((state, head == '"' || head == '`'))
    }),
    Box::new(|state| {
      let delim = parser::head(state).unwrap_or('\0');
      let state = parser::tail(state);
      let mut chars: Vec<char> = Vec::new();
      let mut state = state;
      loop {
        if let Some(next) = parser::head(state) {
<<<<<<< HEAD
          match next {
            '"' | '\0' => {
              state = parser::tail(state);
              break;
            }
            '\\' => {
              let st = parser::tail(state);
              if let Some(next) = parser::head(st) {
                match next {
                  't' => chars.push('\t'),
                  'r' => chars.push('\r'),
                  'n' => chars.push('\n'),
                  '\'' => chars.push('\''),
                  '"' => chars.push('"'),
                  '\\' => chars.push('\\'),
                  _ => return parser::expected("escape character", 1, st),
                }
                state = parser::tail(st);
              } else {
                return parser::expected("escape character", 0, state);
              }
            }
            _ => {
              chars.push(next);
              state = parser::tail(state);
            }
=======
          if next == delim || next == '\0' {
            state = parser::tail(state);
            break;
          } else {
            chars.push(next);
            state = parser::tail(state);
>>>>>>> caca9b0d
          }
        } else {
          return parser::expected("characters", 0, state);
        }
      }
      let empty = Term::Ctr { name: "StrNil".to_string(), args: Vec::new() };
      let list = Box::new(chars.iter().rfold(empty, |t, h| Term::Ctr {
        name: "StrCons".to_string(),
        args: vec![Box::new(Term::U32 { numb: *h as u32 }), Box::new(t)],
      }));
      Ok((state, list))
    }),
    state,
  )
}

pub fn parse_lst_sugar(state: parser::State) -> parser::Answer<Option<BTerm>> {
  parser::guard(
    Box::new(|state| {
      let (state, head) = parser::get_char(state)?;
      Ok((state, head == '['))
    }),
    Box::new(|state| {
      let (state, _head) = parser::text("[", state)?;
      // let mut elems: Vec<Box<Term>> = Vec::new();
      let state = state;
      let (state, elems) = parser::until(
        Box::new(|x| parser::text("]", x)),
        Box::new(|x| {
          let (state, term) = parse_term(x)?;
          let (state, _) = parser::maybe(Box::new(|x| parser::text(",", x)), state)?;
          Ok((state, term))
        }),
        state,
      )?;
      let empty = Term::Ctr { name: "Nil".to_string(), args: Vec::new() };
      let list = Box::new(elems.iter().rfold(empty, |t, h| Term::Ctr {
        name: "Cons".to_string(),
        args: vec![h.clone(), Box::new(t)],
      }));
      Ok((state, list))
    }),
    state,
  )
}

pub fn parse_term(state: parser::State) -> parser::Answer<BTerm> {
  parser::grammar(
    "Term",
    &[
      Box::new(parse_let),
      Box::new(parse_dup),
      Box::new(parse_lam),
      Box::new(parse_ctr),
      Box::new(parse_op2),
      Box::new(parse_app),
      Box::new(parse_u32),
      Box::new(parse_chr_sugar),
      Box::new(parse_str_sugar),
      Box::new(parse_lst_sugar),
      Box::new(parse_var),
      Box::new(|state| Ok((state, None))),
    ],
    state,
  )
}

pub fn parse_rule(state: parser::State) -> parser::Answer<Option<Rule>> {
  return parser::guard(
    parser::text_parser(""),
    Box::new(|state| {
      let (state, lhs) = parse_term(state)?;
      let (state, _) = parser::consume("=", state)?;
      let (state, rhs) = parse_term(state)?;
      Ok((state, Rule { lhs, rhs }))
    }),
    state,
  );
}

pub fn parse_file(state: parser::State) -> parser::Answer<File> {
  let mut rules = Vec::new();
  let mut state = state;
  loop {
    let (new_state, done) = parser::done(state)?;
    if done {
      break;
    }
    let (new_state, rule) = parse_rule(new_state)?;
    if let Some(rule) = rule {
      rules.push(rule);
    } else {
      return parser::expected("definition", 1, state);
    }
    state = new_state;
  }

  Ok((state, File { rules }))
}

pub fn read_term(code: &str) -> Result<Box<Term>, String> {
  parser::read(Box::new(parse_term), code)
}

pub fn read_file(code: &str) -> Result<File, String> {
  parser::read(Box::new(parse_file), code)
}

#[allow(dead_code)]
pub fn read_rule(code: &str) -> Result<Option<Rule>, String> {
  parser::read(Box::new(parse_rule), code)
}<|MERGE_RESOLUTION|>--- conflicted
+++ resolved
@@ -397,46 +397,34 @@
       let mut state = state;
       loop {
         if let Some(next) = parser::head(state) {
-<<<<<<< HEAD
-          match next {
-            '"' | '\0' => {
-              state = parser::tail(state);
-              break;
-            }
-            '\\' => {
-              let st = parser::tail(state);
-              if let Some(next) = parser::head(st) {
-                match next {
-                  't' => chars.push('\t'),
-                  'r' => chars.push('\r'),
-                  'n' => chars.push('\n'),
-                  '\'' => chars.push('\''),
-                  '"' => chars.push('"'),
-                  '\\' => chars.push('\\'),
-                  _ => return parser::expected("escape character", 1, st),
-                }
-                state = parser::tail(st);
-              } else {
-                return parser::expected("escape character", 0, state);
-              }
-            }
-            _ => {
-              chars.push(next);
-              state = parser::tail(state);
-            }
-=======
           if next == delim || next == '\0' {
             state = parser::tail(state);
             break;
+          } else if next == '\\' {
+            let st = parser::tail(state);
+            if let Some(next) = parser::head(st) {
+              match next {
+                't' => chars.push('\t'),
+                'r' => chars.push('\r'),
+                'n' => chars.push('\n'),
+                '\'' => chars.push('\''),
+                '"' => chars.push('"'),
+                '\\' => chars.push('\\'),
+                _ => return parser::expected("escape character", 1, st),
+              }
+              state = parser::tail(st);
+            } else {
+              return parser::expected("escape character", 0, state);
+            }
           } else {
             chars.push(next);
             state = parser::tail(state);
->>>>>>> caca9b0d
           }
         } else {
           return parser::expected("characters", 0, state);
         }
       }
+
       let empty = Term::Ctr { name: "StrNil".to_string(), args: Vec::new() };
       let list = Box::new(chars.iter().rfold(empty, |t, h| Term::Ctr {
         name: "StrCons".to_string(),
