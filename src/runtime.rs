#![allow(dead_code)]
#![allow(unused_variables)]
#![allow(unused_parens)]
#![allow(non_snake_case)]

// Constants
// ---------

const U64_PER_KB: u64 = 0x80;
const U64_PER_MB: u64 = 0x20000;
const U64_PER_GB: u64 = 0x8000000;

pub const MAX_ARITY: u64 = 16;
pub const MEM_SPACE: u64 = U64_PER_GB;

pub const SEEN_SIZE: usize = 4194304; // uses 32 MB, covers heaps up to 2 GB

pub const VAL: u64 = 1;
pub const EXT: u64 = 0x100000000;
pub const ARI: u64 = 0x100000000000000;
pub const TAG: u64 = 0x1000000000000000;

pub const DP0: u64 = 0x0;
pub const DP1: u64 = 0x1;
pub const VAR: u64 = 0x2;
pub const ARG: u64 = 0x3;
pub const ERA: u64 = 0x4;
pub const LAM: u64 = 0x5;
pub const APP: u64 = 0x6;
pub const PAR: u64 = 0x7;
pub const CTR: u64 = 0x8;
pub const FUN: u64 = 0x9;
pub const OP2: u64 = 0xA;
pub const U32: u64 = 0xB;
pub const F32: u64 = 0xC;
pub const OUT: u64 = 0xE;
pub const NIL: u64 = 0xF;

pub const ADD: u64 = 0x0;
pub const SUB: u64 = 0x1;
pub const MUL: u64 = 0x2;
pub const DIV: u64 = 0x3;
pub const MOD: u64 = 0x4;
pub const AND: u64 = 0x5;
pub const OR : u64 = 0x6;
pub const XOR: u64 = 0x7;
pub const SHL: u64 = 0x8;
pub const SHR: u64 = 0x9;
pub const LTN: u64 = 0xA;
pub const LTE: u64 = 0xB;
pub const EQL: u64 = 0xC;
pub const GTE: u64 = 0xD;
pub const GTN: u64 = 0xE;
pub const NEQ: u64 = 0xF;

const _MAIN: u64 = 0;
const _SLOW: u64 = 1;

// Types
// -----

pub type Lnk = u64;

pub enum Term {
  Var { bidx: u64 },
  Dup { expr: Box<Term>, body: Box<Term> },
  Let { expr: Box<Term>, body: Box<Term> },
  Lam { body: Box<Term> },
  App { func: Box<Term>, argm: Box<Term> },
  Ctr { func: u64, args: Vec<Box<Term>> },
  U32 { numb: u32 },
  Op2 { oper: Oper, val0: Box<Term>, val1: Box<Term> },
}

pub enum Oper {
  ADD, SUB, MUL, DIV,
  MOD, AND, OR , XOR,
  SHL, SHR, LTN, LTE,
  EQL, GTE, GTN, NEQ,
}

pub struct Worker {
  pub node: Vec<Lnk>,
  pub size: u64,
  pub free: Vec<Vec<u64>>,
  pub cost: u64,
}

pub fn new_worker() -> Worker {
  Worker {
    node: vec![0; 6 * 0x8000000],
    size: 0,
    free: vec![vec![]; 16],
    cost: 0,
  }
}

// Globals
// -------

static mut SEEN_DATA: [u64; SEEN_SIZE] = [0; SEEN_SIZE];

// Constructors
// ------------

pub fn Var(pos: u64) -> Lnk {
  return (VAR * TAG) | pos;
}

pub fn Dp0(col: u64, pos: u64) -> Lnk {
  return (DP0 * TAG) | (col * EXT) | pos;
}

pub fn Dp1(col: u64, pos: u64) -> Lnk {
  return (DP1 * TAG) | (col * EXT) | pos;
}

pub fn Arg(pos: u64) -> Lnk {
  return (ARG * TAG) | pos;
}

pub fn Era() -> Lnk {
  return (ERA * TAG);
}

pub fn Lam(pos: u64) -> Lnk {
  return (LAM * TAG) | pos;
}

pub fn App(pos: u64) -> Lnk {
  return (APP * TAG) | pos;
}

pub fn Par(col: u64, pos: u64) -> Lnk {
  return (PAR * TAG) | (col * EXT) | pos;
}

pub fn Op2(ope: u64, pos: u64) -> Lnk {
  return (OP2 * TAG) | (ope * EXT) | pos;
}

pub fn U_32(val: u64) -> Lnk {
  return (U32 * TAG) | val;
}

pub fn Nil() -> Lnk {
  return NIL * TAG;
}

pub fn Ctr(ari: u64, fun: u64, pos: u64) -> Lnk {
  return (CTR * TAG) | (ari * ARI) | (fun * EXT) | pos;
}

pub fn Cal(ari: u64, fun: u64, pos: u64) -> Lnk {
  return (FUN * TAG) | (ari * ARI) | (fun * EXT) | pos;
}

pub fn Out(arg: u64, fld: u64) -> Lnk {
  return (OUT * TAG) | (arg << 8) | fld;
}

// Getters
// -------

pub fn get_tag(lnk: Lnk) -> u64 {
  return lnk / TAG;
}

pub fn get_ext(lnk: Lnk) -> u64 {
  return (lnk / EXT) & 0xFFFFFF;
}

pub fn get_val(lnk: Lnk) -> u64 {
  return lnk & 0xFFFFFFFF;
}

pub fn get_col(lnk: Lnk) -> u64 {
  todo!()
}

pub fn get_fun(lnk: Lnk) -> u64 {
  todo!()
}

pub fn get_ari(lnk: Lnk) -> u64 {
  return (lnk / ARI) & 0xF;
}

pub fn get_loc(lnk: Lnk, arg: u64) -> u64 {
  return get_val(lnk) + arg;
}

// Memory
// ------

pub fn ask_lnk(mem: &Worker, loc: u64) -> Lnk {
  unsafe {
    return *mem.node.get_unchecked(loc as usize);
  }
  //return mem.node[loc as usize];
}

pub fn ask_arg(mem: &Worker, term: Lnk, arg: u64) -> Lnk {
  return ask_lnk(mem, get_loc(term, arg));
}

pub fn link(mem: &mut Worker, loc: u64, lnk: Lnk) -> Lnk {
  unsafe {
    // mem.node[loc as usize] = lnk;
    *mem.node.get_unchecked_mut(loc as usize) = lnk;
    if get_tag(lnk) <= VAR {
      // let pos = get_loc(lnk, if get_tag(lnk) == DP1 { 1 } else { 0 });
      let pos = get_loc(lnk, get_tag(lnk) & 0x01);
      // mem.node[pos as usize] = Arg(loc);
      *mem.node.get_unchecked_mut(pos as usize) = Arg(loc);
    }
  }
  lnk
}

pub fn alloc(mem: &mut Worker, size: u64) -> u64 {
  if size == 0 {
    return 0;
  } else {
    if size < 16 {
      if let Some(reuse) = mem.free[size as usize].pop() {
        return reuse;
      }
    }
    let loc = mem.size;
    mem.size += size;
    return loc;
  }
}

pub fn clear(mem: &mut Worker, loc: u64, size: u64) {
  mem.free[size as usize].push(loc);
}

pub fn collect(mem: &mut Worker, term: Lnk) {
  match get_tag(term) {
    DP0 => {
      link(mem, get_loc(term, 0), Era());
      //reduce(mem, get_loc(ask_arg(mem,term,1),0));
      return;
    }
    DP1 => {
      link(mem, get_loc(term, 1), Era());
      //reduce(mem, get_loc(ask_arg(mem,term,0),0));
      return;
    }
    VAR => {
      link(mem, get_loc(term, 0), Era());
      return;
    }
    LAM => {
      if get_tag(ask_arg(mem, term, 0)) != ERA {
        link(mem, get_loc(ask_arg(mem, term, 0), 0), Era());
      }
      collect(mem, ask_arg(mem, term, 1));
      clear(mem, get_loc(term, 0), 2);
      return;
    }
    APP => {
      collect(mem, ask_arg(mem, term, 0));
      collect(mem, ask_arg(mem, term, 1));
      clear(mem, get_loc(term, 0), 2);
      return;
    }
    PAR => {
      collect(mem, ask_arg(mem, term, 0));
      collect(mem, ask_arg(mem, term, 1));
      clear(mem, get_loc(term, 0), 2);
      return;
    }
    OP2 => {
      collect(mem, ask_arg(mem, term, 0));
      collect(mem, ask_arg(mem, term, 1));
      return;
    }
    U32 => {
      return;
    }
    CTR | FUN => {
      let arity = get_ari(term);
      for i in 0..arity {
        collect(mem, ask_arg(mem, term, i));
      }
      clear(mem, get_loc(term, 0), arity);
      return;
    }
    _ => {
      return;
    }
  }
}

pub fn inc_cost(mem: &mut Worker) {
  mem.cost += 1;
}

// Reduction
// ---------

pub fn subst(mem: &mut Worker, lnk: Lnk, val: Lnk) {
  if get_tag(lnk) != ERA {
    link(mem, get_loc(lnk, 0), val);
  } else {
    collect(mem, val);
  }
}

pub fn cal_par(mem: &mut Worker, host: u64, term: Lnk, argn: Lnk, n: u64) -> Lnk {
  inc_cost(mem);
  let arit = get_ari(term);
  let func = get_ext(term);
  let fun0 = get_loc(term, 0);
  let fun1 = alloc(mem, arit);
  let par0 = get_loc(argn, 0);
  for i in 0..arit {
    if i != n {
      let leti = alloc(mem, 3);
      let argi = ask_arg(mem, term, i);
      link(mem, fun0 + i, Dp0(get_ext(argn), leti));
      link(mem, fun1 + i, Dp1(get_ext(argn), leti));
      link(mem, leti + 2, argi);
    } else {
      link(mem, fun0 + i, ask_arg(mem, argn, 0));
      link(mem, fun1 + i, ask_arg(mem, argn, 1));
    }
  }
  link(mem, par0 + 0, Cal(arit, func, fun0));
  link(mem, par0 + 1, Cal(arit, func, fun1));
  let done = Par(get_ext(argn), par0);
  link(mem, host, done);
  return done;
}

pub fn reduce(mem: &mut Worker, root: u64, depth: u64) -> Lnk {
  let mut stack: Vec<u64> = Vec::new();

  let mut init = 1;
  let mut host = root;

  loop {
    let term = ask_lnk(mem, host);

    if init == 1 {
      match get_tag(term) {
        APP => {
          stack.push(host);
          init = 1;
          host = get_loc(term, 0);
          continue;
        }
        DP0 | DP1 => {
          stack.push(host);
          host = get_loc(term, 2);
          continue;
        }
        OP2 => {
          stack.push(host);
          stack.push(get_loc(term, 0) | 0x80000000);
          host = get_loc(term, 1);
          continue;
        }
        FUN => {
          let fun = get_ext(term);
          let ari = get_ari(term);
          match fun {
            _SLOW => {
              stack.push(host);
              host = get_loc(term, 0);
              continue;
            }
            _MAIN => {
              init = 0;
              continue;
            }
            _ => {}
          }
        }
        _ => {}
      }
    } else {
      match get_tag(term) {
        APP => {
          let arg0 = ask_arg(mem, term, 0);
          if get_tag(arg0) == LAM {
            inc_cost(mem);
            subst(mem, ask_arg(mem, arg0, 0), ask_arg(mem, term, 1));
            let done = link(mem, host, ask_arg(mem, arg0, 1));
            clear(mem, get_loc(term, 0), 2);
            clear(mem, get_loc(arg0, 0), 2);
            init = 1;
            continue;
          }
          if get_tag(arg0) == PAR {
            inc_cost(mem);
            let app0 = get_loc(term, 0);
            let app1 = get_loc(arg0, 0);
            let let0 = alloc(mem, 3);
            let par0 = alloc(mem, 2);
            link(mem, let0 + 2, ask_arg(mem, term, 1));
            link(mem, app0 + 1, Dp0(get_ext(arg0), let0));
            link(mem, app0 + 0, ask_arg(mem, arg0, 0));
            link(mem, app1 + 0, ask_arg(mem, arg0, 1));
            link(mem, app1 + 1, Dp1(get_ext(arg0), let0));
            link(mem, par0 + 0, App(app0));
            link(mem, par0 + 1, App(app1));
            let done = Par(get_ext(arg0), par0);
            link(mem, host, done);
          }
          continue;
        }
        DP0 | DP1 => {
          let arg0 = ask_arg(mem, term, 2);
          if get_tag(arg0) == LAM {
            inc_cost(mem);
            let let0 = get_loc(term, 0);
            let par0 = get_loc(arg0, 0);
            let lam0 = alloc(mem, 2);
            let lam1 = alloc(mem, 2);
            link(mem, let0 + 2, ask_arg(mem, arg0, 1));
            link(mem, par0 + 1, Var(lam1));
            let arg0_arg_0 = ask_arg(mem, arg0, 0);
            link(mem, par0 + 0, Var(lam0));
            subst(mem, arg0_arg_0, Par(get_ext(term), par0));
            let term_arg_0 = ask_arg(mem, term, 0);
            link(mem, lam0 + 1, Dp0(get_ext(term), let0));
            subst(mem, term_arg_0, Lam(lam0));
            let term_arg_1 = ask_arg(mem, term, 1);
            link(mem, lam1 + 1, Dp1(get_ext(term), let0));
            subst(mem, term_arg_1, Lam(lam1));
            let done = Lam(if get_tag(term) == DP0 { lam0 } else { lam1 });
            link(mem, host, done);
            init = 1;
            continue;
          }
          if get_tag(arg0) == PAR {
            if get_ext(term) == get_ext(arg0) {
              inc_cost(mem);
              subst(mem, ask_arg(mem, term, 0), ask_arg(mem, arg0, 0));
              subst(mem, ask_arg(mem, term, 1), ask_arg(mem, arg0, 1));
              let done = link(
                mem,
                host,
                ask_arg(mem, arg0, if get_tag(term) == DP0 { 0 } else { 1 }),
              );
              clear(mem, get_loc(term, 0), 3);
              clear(mem, get_loc(arg0, 0), 2);
              init = 1;
              continue;
            } else {
              inc_cost(mem);
              let par0 = alloc(mem, 2);
              let let0 = get_loc(term, 0);
              let par1 = get_loc(arg0, 0);
              let let1 = alloc(mem, 3);
              link(mem, let0 + 2, ask_arg(mem, arg0, 0));
              link(mem, let1 + 2, ask_arg(mem, arg0, 1));
              let term_arg_0 = ask_arg(mem, term, 0);
              let term_arg_1 = ask_arg(mem, term, 1);
              link(mem, par1 + 0, Dp1(get_ext(term), let0));
              link(mem, par1 + 1, Dp1(get_ext(term), let1));
              link(mem, par0 + 0, Dp0(get_ext(term), let0));
              link(mem, par0 + 1, Dp0(get_ext(term), let1));
              subst(mem, term_arg_0, Par(get_ext(arg0), par0));
              subst(mem, term_arg_1, Par(get_ext(arg0), par1));
              let done = Par(
                get_ext(arg0),
                if get_tag(term) == DP0 { par0 } else { par1 },
              );
              link(mem, host, done);
            }
          }
          if get_tag(arg0) == U32 {
            inc_cost(mem);
            subst(mem, ask_arg(mem, term, 0), arg0);
            subst(mem, ask_arg(mem, term, 1), arg0);
            let done = arg0;
            link(mem, host, arg0);
          }
          if get_tag(arg0) == CTR {
            inc_cost(mem);
            let func = get_ext(arg0);
            let arit = get_ari(arg0);
            if arit == 0 {
              subst(mem, ask_arg(mem, term, 0), Ctr(0, func, 0));
              subst(mem, ask_arg(mem, term, 1), Ctr(0, func, 0));
              clear(mem, get_loc(term, 0), 3);
              let done = link(mem, host, Ctr(0, func, 0));
            } else {
              let ctr0 = get_loc(arg0, 0);
              let ctr1 = alloc(mem, arit);
              let term_arg_0 = ask_arg(mem, term, 0);
              let term_arg_1 = ask_arg(mem, term, 1);
              for i in 0..arit {
                let leti = if i == 0 {
                  get_loc(term, 0)
                } else {
                  alloc(mem, 3)
                };
                let arg0_arg_i = ask_arg(mem, arg0, i);
                link(mem, ctr0 + i, Dp0(get_ext(term), leti));
                link(mem, ctr1 + i, Dp1(get_ext(term), leti));
                link(mem, leti + 2, arg0_arg_i);
              }
              subst(mem, term_arg_0, Ctr(arit, func, ctr0));
              subst(mem, term_arg_1, Ctr(arit, func, ctr1));
              let done = Ctr(arit, func, if get_tag(term) == DP0 { ctr0 } else { ctr1 });
              link(mem, host, done);
            }
          }
        }
        OP2 => {
          let arg0 = ask_arg(mem, term, 0);
          let arg1 = ask_arg(mem, term, 1);
          if get_tag(arg0) == U32 && get_tag(arg1) == U32 {
            inc_cost(mem);
            let a = get_val(arg0);
            let b = get_val(arg1);
            let c;
            match get_ext(term) {
              ADD => c = (a + b) & 0xFFFFFFFF,
              SUB => c = (a - b) & 0xFFFFFFFF,
              MUL => c = (a * b) & 0xFFFFFFFF,
              DIV => c = (a / b) & 0xFFFFFFFF,
              MOD => c = (a % b) & 0xFFFFFFFF,
              AND => c = (a & b) & 0xFFFFFFFF,
              OR => c = (a | b) & 0xFFFFFFFF,
              XOR => c = (a ^ b) & 0xFFFFFFFF,
              SHL => c = (a << b) & 0xFFFFFFFF,
              SHR => c = (a >> b) & 0xFFFFFFFF,
              LTN => c = if a < b { 1 } else { 0 },
              LTE => c = if a <= b { 1 } else { 0 },
              EQL => c = if a == b { 1 } else { 0 },
              GTE => c = if a >= b { 1 } else { 0 },
              GTN => c = if a > b { 1 } else { 0 },
              NEQ => c = if a != b { 1 } else { 0 },
              _ => c = 0,
            }
            let done = U_32(c);
            clear(mem, get_loc(term, 0), 2);
            link(mem, host, done);
          }
          if get_tag(arg0) == PAR {
            inc_cost(mem);
            let op20 = get_loc(term, 0);
            let op21 = get_loc(arg0, 0);
            let let0 = alloc(mem, 3);
            let par0 = alloc(mem, 2);
            link(mem, let0 + 2, arg1);
            link(mem, op20 + 1, Dp0(get_ext(arg0), let0));
            link(mem, op20 + 0, ask_arg(mem, arg0, 0));
            link(mem, op21 + 0, ask_arg(mem, arg0, 1));
            link(mem, op21 + 1, Dp1(get_ext(arg0), let0));
            link(mem, par0 + 0, Op2(get_ext(term), op20));
            link(mem, par0 + 1, Op2(get_ext(term), op21));
            let done = Par(get_ext(arg0), par0);
            link(mem, host, done);
          }
          if get_tag(arg1) == PAR {
            inc_cost(mem);
            let op20 = get_loc(term, 0);
            let op21 = get_loc(arg1, 0);
            let let0 = alloc(mem, 3);
            let par0 = alloc(mem, 2);
            link(mem, let0 + 2, arg0);
            link(mem, op20 + 0, Dp0(get_ext(arg1), let0));
            link(mem, op20 + 1, ask_arg(mem, arg1, 0));
            link(mem, op21 + 1, ask_arg(mem, arg1, 1));
            link(mem, op21 + 0, Dp1(get_ext(arg1), let0));
            link(mem, par0 + 0, Op2(get_ext(term), op20));
            link(mem, par0 + 1, Op2(get_ext(term), op21));
            let done = Par(get_ext(arg1), par0);
            link(mem, host, done);
          }
        }
        FUN => {
          let fun = get_ext(term);
          let ari = get_ari(term);
          match fun {
            _SLOW => {
              let LOC_0: u64 = get_loc(term, 0);
              let LNK_0: u64 = ask_arg(mem, term, 0);
              if (get_tag(LNK_0) == PAR) {
                cal_par(mem, host, term, LNK_0, 0);
              }
              if (get_tag(LNK_0) == U32 && get_val(LNK_0) == 0) {
                inc_cost(mem);
                link(mem, host, U_32(1));
                clear(mem, get_loc(term, 0), 1);
                host = host;
                init = 1;
                continue;
              }
              inc_cost(mem);
              let loc_0: u64 = LOC_0;
              let lnk_1: u64 = LNK_0;
              let dup_2: u64 = alloc(mem, 3);
              let col_3: u64 = 0;
              link(mem, dup_2 + 0, Era());
              link(mem, dup_2 + 1, Era());
              link(mem, dup_2 + 2, lnk_1);
              let ret_6: u64;
              let op2_7: u64 = alloc(mem, 2);
              link(mem, op2_7 + 0, Dp0(col_3, dup_2));
              link(mem, op2_7 + 1, U_32(1));
              ret_6 = Op2(SUB, op2_7);
              let ctr_8: u64 = alloc(mem, 1);
              link(mem, ctr_8 + 0, ret_6);
              let ret_9: u64;
              let op2_10: u64 = alloc(mem, 2);
              link(mem, op2_10 + 0, Dp1(col_3, dup_2));
              link(mem, op2_10 + 1, U_32(1));
              ret_9 = Op2(SUB, op2_10);
              let ctr_11: u64 = alloc(mem, 1);
              link(mem, ctr_11 + 0, ret_9);
              let ret_4: u64;
              let op2_5: u64 = alloc(mem, 2);
              link(mem, op2_5 + 0, Cal(1, _SLOW, ctr_8));
              link(mem, op2_5 + 1, Cal(1, _SLOW, ctr_11));
              ret_4 = Op2(ADD, op2_5);
              link(mem, host, ret_4);
              clear(mem, get_loc(term, 0), 1);
              host = host;
              init = 1;
              continue;
            }
            _MAIN => {
              inc_cost(mem);
              let dup_0: u64 = alloc(mem, 3);
              let col_1: u64 = 0;
              //OP2:0:5|ARG:0:4|U32:0:2|~      |DP1:0:0|FUN:1:3|FUN:1:4|~|~|~|~|~|~|~|~|~|~|~|~|~|~|~|~|~|
              link(mem, dup_0 + 0, Era());
              link(mem, dup_0 + 1, Era());
              link(mem, dup_0 + 2, U_32(25));
              let ctr_4: u64 = alloc(mem, 1);
              link(mem, ctr_4 + 0, Dp0(col_1, dup_0));
              let ctr_5: u64 = alloc(mem, 1);
              link(mem, ctr_5 + 0, Dp1(col_1, dup_0));
              let ret_2: u64;
              let op2_3: u64 = alloc(mem, 2);
              link(mem, op2_3 + 0, Cal(1, _SLOW, ctr_4));
              link(mem, op2_3 + 1, Cal(1, _SLOW, ctr_5));
              ret_2 = Op2(ADD, op2_3);
              link(mem, host, ret_2);
              clear(mem, get_loc(term, 0), 0);
              host = host;
              init = 1;
              continue;
            }
            _ => {
              //let_fun();
              break;
            }
          }
        }
        _ => {}
      }
    }

    if let Some(item) = stack.pop() {
      init = item >> 31;
      host = item & 0x7FFFFFFF;
      continue;
    }

    break;
  }

  return ask_lnk(mem, root);
}

pub fn set_bit(bits: &mut [u64], bit: u64) {
  bits[bit as usize >> 6] |= (1 << (bit & 0x3f));
}

pub fn get_bit(bits: &[u64], bit: u64) -> bool {
  return (((bits[bit as usize >> 6] >> (bit & 0x3f)) as u8) & 1) == 1;
}

pub fn normal_go(mem: &mut Worker, host: u64, seen: &mut [u64]) -> Lnk {
  let term = ask_lnk(mem, host);
  if get_bit(seen, host) {
    return term;
  } else {
    let term = reduce(mem, host, 0);
    set_bit(seen, host);
    let mut rec_locs = Vec::with_capacity(16);
    match get_tag(term) {
      LAM => {
        rec_locs.push(get_loc(term, 1));
      }
      APP => {
        rec_locs.push(get_loc(term, 0));
        rec_locs.push(get_loc(term, 1));
      }
      PAR => {
        rec_locs.push(get_loc(term, 0));
        rec_locs.push(get_loc(term, 1));
      }
      DP0 => {
        rec_locs.push(get_loc(term, 2));
      }
      DP1 => {
        rec_locs.push(get_loc(term, 2));
      }
      CTR | FUN => {
        let arity = get_ari(term);
        for i in 0..arity {
          rec_locs.push(get_loc(term, i));
        }
      }
      _ => {}
    }
    for loc in rec_locs {
      let lnk: Lnk = normal_go(mem, loc, seen);
      link(mem, loc, lnk);
    }
    return term;
  }
}

pub fn normal(mem: &mut Worker, host: u64) -> Lnk {
  let mut seen = vec![0; 4194304];
  return normal_go(mem, host, &mut seen);
}

// Debug
// -----

fn show_lnk(x: Lnk) -> String {
  if (x == 0) {
    return String::from("~");
  } else {
    let tag = get_tag(x);
    let ext = get_ext(x);
    let val = get_val(x);
    let tgs = match tag {
      DP0 => "DP0",
      DP1 => "DP1",
      VAR => "VAR",
      ARG => "ARG",
      ERA => "ERA",
      LAM => "LAM",
      APP => "APP",
      PAR => "PAR",
      CTR => "CTR",
      FUN => "FUN",
      OP2 => "OP2",
      U32 => "U32",
      F32 => "F32",
      OUT => "OUT",
      NIL => "NIL",
      _ => "???",
    };
    return format!("{}:{:x}:{:x}", tgs, ext, val);
  }
}

fn show_mem(worker: &Worker) -> String {
  let mut s: String = String::new();
  for i in 0..24 {
    // pushes to the string
    s.push_str(&show_lnk(worker.node[i]));
    s.push_str("|");
  }
  return s;
}

// Dynamic functions
// -----------------

<<<<<<< HEAD
=======
// Interpreted, with recursive builder would be like:
//(Foo A@(Tic a b) B@(Tac c d)) = (Bar (Tac a b) (Tic c d))
//Ctr(Bar, Ctr(Tac, Var(0), Var(1)), ...
//vars = [
//get_arg(A, 0),
//get_arg(A, 1),
//get_arg(A, 2),
//get_arg(A, 3),
//]
//tac = alloc(2)
//tic = alloc(2)
//bar = alloc(2)
//link(bar[0], tac)
//link(bar[1], tic)
//link(tac[0], vars[0]);

//pub enum Term {
//Var { name: u64 },
//Dup { expr: BTerm, body: BTerm },
//Let { expr: BTerm, body: BTerm },
//Lam { body: BTerm },
//App { func: BTerm, argm: BTerm },
//Ctr { name: String, args: Vec<BTerm> },
//U32 { numb: u32 },
//Op2 { oper: Oper, val0: BTerm, val1: BTerm },
//}

>>>>>>> 2b09c0a8
// Recursivelly builds a term.
pub fn make_term(mem: &mut Worker, term: &Term, vars: &mut Vec<u64>) -> Lnk {
  match term {
    Term::Var { bidx } => {
      if *bidx < vars.len() as u64 {
        return vars[*bidx as usize];
      } else {
        panic!("Unbound variable.");
      }
    }
    Term::Dup { expr, body } => {
      panic!("TODO");
    }
    Term::Let { expr, body } => {
      panic!("TODO");
    }
    Term::Lam { body } => {
      let node = alloc(mem, 2);
      vars.push(Var(node));
      let body = make_term(mem, body, vars);
      vars.pop();
      return Lam(node);
    }
    Term::App { func, argm } => {
      panic!("TODO");
    }
    Term::Ctr { func, args } => {
      let size = args.len() as u64;
      let node = alloc(mem, size);
<<<<<<< HEAD
      for (i,arg) in args.iter().enumerate() {
        let arg_lnk = make_term(mem, arg, vars);
=======
      for (i, arg) in args.iter().enumerate() {
        let arg_lnk = make_term_go(mem, arg, vars);
>>>>>>> 2b09c0a8
        link(mem, node + i as u64, arg_lnk);
      }
      //println!("made ctr {} at {}", size, node);
      return Ctr(size, *func, node);
    }
    Term::U32 { numb } => {
      panic!("TODO");
    }
    Term::Op2 { oper, val0, val1 } => {
      panic!("TODO");
    }
  }
}

<<<<<<< HEAD
pub fn alloc_term(mem: &mut Worker, term: &Term) -> u64 {
  let host = alloc(mem, 1);
  let term = make_term(mem, term, &mut Vec::new());
  link(mem, host, term);
  return host;
=======
pub fn make_term(mem: &mut Worker, term: &Term) -> Lnk {
  return make_term_go(mem, term, &mut Vec::new());
>>>>>>> 2b09c0a8
}<|MERGE_RESOLUTION|>--- conflicted
+++ resolved
@@ -773,36 +773,6 @@
 // Dynamic functions
 // -----------------
 
-<<<<<<< HEAD
-=======
-// Interpreted, with recursive builder would be like:
-//(Foo A@(Tic a b) B@(Tac c d)) = (Bar (Tac a b) (Tic c d))
-//Ctr(Bar, Ctr(Tac, Var(0), Var(1)), ...
-//vars = [
-//get_arg(A, 0),
-//get_arg(A, 1),
-//get_arg(A, 2),
-//get_arg(A, 3),
-//]
-//tac = alloc(2)
-//tic = alloc(2)
-//bar = alloc(2)
-//link(bar[0], tac)
-//link(bar[1], tic)
-//link(tac[0], vars[0]);
-
-//pub enum Term {
-//Var { name: u64 },
-//Dup { expr: BTerm, body: BTerm },
-//Let { expr: BTerm, body: BTerm },
-//Lam { body: BTerm },
-//App { func: BTerm, argm: BTerm },
-//Ctr { name: String, args: Vec<BTerm> },
-//U32 { numb: u32 },
-//Op2 { oper: Oper, val0: BTerm, val1: BTerm },
-//}
-
->>>>>>> 2b09c0a8
 // Recursivelly builds a term.
 pub fn make_term(mem: &mut Worker, term: &Term, vars: &mut Vec<u64>) -> Lnk {
   match term {
@@ -832,13 +802,8 @@
     Term::Ctr { func, args } => {
       let size = args.len() as u64;
       let node = alloc(mem, size);
-<<<<<<< HEAD
       for (i,arg) in args.iter().enumerate() {
         let arg_lnk = make_term(mem, arg, vars);
-=======
-      for (i, arg) in args.iter().enumerate() {
-        let arg_lnk = make_term_go(mem, arg, vars);
->>>>>>> 2b09c0a8
         link(mem, node + i as u64, arg_lnk);
       }
       //println!("made ctr {} at {}", size, node);
@@ -853,14 +818,9 @@
   }
 }
 
-<<<<<<< HEAD
 pub fn alloc_term(mem: &mut Worker, term: &Term) -> u64 {
   let host = alloc(mem, 1);
   let term = make_term(mem, term, &mut Vec::new());
   link(mem, host, term);
   return host;
-=======
-pub fn make_term(mem: &mut Worker, term: &Term) -> Lnk {
-  return make_term_go(mem, term, &mut Vec::new());
->>>>>>> 2b09c0a8
 }